---
title: "Developing the employment heatmap visualization"
format: 
  html:
    toc: true
    number-sections: true
jupyter: python3
editor: 
  render-on-save: true
---

Current Canadian sentiment is at a low, with high cost-of-living, global political instability, and sweeping layoffs across multiple sectors. For the [2025 `plotnine` contest](https://posit.co/blog/announcing-the-2025-table-and-plotnine-contests/), I wanted to explore current official Canadian labour statistics using `plotnine`, a data visualization library in `python`.

# Introduction 

I am so happy that `plotnine` exists, which is a relatively new python data visualization package. `plotnine` is based on `ggplot2`, an R package that I have been using for almost a decade. 

In this tutorial, I'll walk through the process of creating my `plotnine` 2025 contest submission. The plot shows employment across Canadian industries, ranked by their  percent change in monthly employment. To help visualize data across different industries, industry-specific plots are laid out in a "pseudo" interactive manner.

# Setup 

## Data

The data can be downloaded using this bash [script](https://github.com/wvictor14/labourcan/blob/main/data/downloadLabourData.sh), or directly from [StatCan's website](https://www150.statcan.gc.ca/t1/tbl1/en/tv.action?pid=1410035502).

## Parameters

In this initial code chunk we initialize some parameters that, later if needed, we can rerun this entire notebook with different parameters (e.g. different years). Read more about Quarto parameters [here](https://quarto.org/docs/computations/parameters.html). 

```{python}
from pyprojroot import here # <1>
```

1. `pyprojroot` is similar to R's package `here`, which lets us construct filepaths relative to the project root. This is very convenient especially for quarto projects with complex file organization. 

```{python}
# | tags: [parameters]
LABOUR_DATA_FILE = here() / "data" / "14100355.csv"
FIGURE_THEME_SIZE = (8, 6)
FILTER_YEAR = (2018, 2025)
```

## Dependencies

Now load the rest of the packages. Throughout this tutorial, I will describe when functions from each of these packages are being used.

```{python}
# Data manipulation
import polars as pl
import polars.selectors as cs
from datetime import date, datetime

# Visualization
from plotnine import *
from plotnine.composition import plot_spacer, Beside, Stack

# Mizani helps customize the text and breaks on axes
from mizani.bounds import squish
import mizani.labels as ml
import mizani.breaks as mb
import textwrap  # for wrapping long lines of text

# Custom extract and transform functions for plot data
from labourcan.data_processing import read_labourcan, calculate_centered_rank
```

## Read and process data for graphing

The visualization required a fair amount of data processing which is detailed in this [page](01_develop_data_processing.html). The steps are summarized here:

[`read_labourcan`](../py/labourcan/data_processing.py) returns a `polars.Data.Frame` with:

- Unused columns removed
- Filtered to seasonally adjusted estimates only
- Filtered to Canada level estimates
- Additional `YEAR`, `MONTH`, and `DATE_YMD` columns extracted from `REF_DATE`
- Sorted chronologically by year and month

See [labour.qmd](02_develop_data_processing.html) for details on data processing.

```{python}
labour = read_labourcan(LABOUR_DATA_FILE)
labour_processed = calculate_centered_rank(labour)
```

The data is several gigabytes large. Because of this, the data is not stored in the github repo. Please use this [script](https://github.com/wvictor14/labourcan/blob/main/data/downloadLabourData.sh) to download the data.

# Employment Heatmap

## A first attempt 

The type of graphic that we're developing today can be described as something like a [heatmap](https://plotnine.org/reference/examples/scale_fill_continuous-preview.html) of employment numbers.

The motivation is to tell a story about Canada's job sector, and specifically the variation in employment numbers over time. Thefore, I wanted to create a visualization that would clearly separate industries that are *growing* versus *shrinking*. 

Therefore, I derived a rank ordering by % monthly changed, but that is centered around `0`, such that growing sectors with a positive % change will have a positive ranking and shrinking sectors will have a negative one. The ranking will start at `1` / `-1`, and increase / decrease away from `0`. See [`calculate_centered_rank`](https://github.com/wvictor14/labourcan/blob/main/py/labourcan/data_processing.py) for implementation details.

```{python}
# | page-layout: column-page
(
    ggplot(
        (
            labour_processed.filter(  # <1>
                pl.col("YEAR") >= FILTER_YEAR[0], pl.col("YEAR") <= FILTER_YEAR[1]
            )
        ),
        aes(x="DATE_YMD", y="centered_rank_across_industry", color="PDIFF"),  # <2>
    )
    + geom_point(shape="s")
    + theme_tufte()  # <3>
    + theme(figure_size=FIGURE_THEME_SIZE, axis_text_x=element_text(angle=90))
    + scale_color_gradient2( # <4>
        limits=(-0.01, 0.01), low="#ff0000ff", high="#0000dbff", midpoint=0, oob=squish # <5>
    ) 
)
```


1. We filter the data inline so that we can easily interactively develop our graphic
2. We use `aes` to map our variables: `DATE_YMD` (date in datetime format) to `x`, ranking (i64) to `y`, and color each point by the percent monthly change `PDIFF` (f64).
3. I like to start with relatively minimal theme, such as `theme_tufte`  as a base to build up customizations
4. `scale_color_gradient2` is a great color mapping function because it can allow us to easily specify that we want a palette that centers around a midpoint (`0`).
5. The `limits=c(-0.01, 0.01)` and `oob=squish` is very impactful here, which in combination makes the color palette stop at a -1% and +1%, everything that is beyond these limits will take on the darkest colors.

## `geom_point` or `geom_tile`

I like to start shaping plots by starting with the major components, which `geom` is most appropriate for this type of data?

This first version has quite a bit of whitespace between each point, which I find is distracting. I could make the point size larger, but the ratio of point size to the range of the x and y axis, as well as the figure size all will ultimately determine how much whitespace remains between each point. This makes sizing tricky.

If we use `geom_tile` instead, which will plot rectangles specified by a center point, we can explicitly control the whitespace between tiles.

```{python}
(
    ggplot(
        (
            labour_processed.filter(
                pl.col("YEAR") >= FILTER_YEAR[0], pl.col("YEAR") <= FILTER_YEAR[1]
            )
        ),
        aes(x="DATE_YMD", y="centered_rank_across_industry", fill="PDIFF"),
    )
    + geom_tile(height=0.95, width=30 * 0.95)  # <1>
    + theme_tufte()
    + theme(figure_size=FIGURE_THEME_SIZE, axis_text_x=element_text(angle=90))
    + scale_fill_gradient2(
        limits=(-0.01, 0.01), low="#ff0000ff", high="#0000dbff", midpoint=0, oob=squish
    )
)
```

1. `height = 0.95` leaves a small amount of whitespace between tiles vertically. To remove horizontal whitespace, we need to specify a `width`. Because we are using a `datetime` axis, we need to specify it in unit of days. But each tile here is a month, so we need to express in units of 30, hence: `width = 30*0.95`.

## Explicit color mapping with `scale_color_manual`

`scale_fill_gradient2` used with `squish` creates a nice palette that's centered around 0. However `scale_fill_gradient2` is limited to 3 colors (`high`, `midpoint`, `low`), but I would like to highlight variability in the data with a lot more control than what these 3 points can provide.

To be more explicit with the colors, I will bin the % change variable and then map each bin to a color manually using `scale_fill_manual`.

### Bin with `polars.Series.cut`

Binning is the process of breaking up a continuous variable into categories based on specific thresholds.

```{python}
labour_processed_cutted = (
    labour_processed.with_columns(
        pl.col("PDIFF")
        .cut(
            [
                -0.05,
                -0.025,
                -0.012,
                -0.0080,
                -0.0040,
                0,
                0.0040,
                0.0080,
                0.012,
                0.025,
                0.05,
            ]
        )
        .alias("PDIFF_BINNED")
    )
    .with_columns(
        pl.when(pl.col("PDIFF") == 0)
        .then(pl.lit("0"))
        .otherwise(pl.col("PDIFF_BINNED"))
        .alias("PDIFF_BINNED")
    )
    .sort("PDIFF")
    .with_columns(pl.col("PDIFF_BINNED"))
)
labour_processed_cutted.group_by("PDIFF_BINNED").len()
```

After binning the data by % change, we can see what happens when we map color to this new binned version:

```{python}
(
    ggplot(
        (
            labour_processed_cutted.filter(
                pl.col("YEAR") >= FILTER_YEAR[0], pl.col("YEAR") <= FILTER_YEAR[1]
            )
        ),
        aes(
            x="DATE_YMD",
            y="centered_rank_across_industry",
            fill="PDIFF_BINNED",  # <1>
        ),
    )
    + geom_tile(height=0.95) 
    + theme_tufte()
    + theme(figure_size=FIGURE_THEME_SIZE, axis_text_x=element_text(angle=90))
)
```

1. Here, `plotnine` sees that we mapped a categorical variable to `fill`, so it uses a default palette that isn't necessarily optimized for the continuous (ie. ordinal) nature of bins. To offend even further, we can see that the categories are not even by default ordered correctly (most negative to most positive).

It's definitely uglier, not nicer. But that's ok, it's giving us finer control, and we're going to use that to fix this in the next section...

### `scale_fill_manual` for explicit color mapping

Now we need to order the levels, and map to a specific color palette.

We will make `PDIFF=0%` (no change) to be gray, positive values to have `green` and `blue` colors (*growth* = *good*), and negative values to be `red` and `orange` (*contraction* = *bad*) colors.

```{python}
order = (
    labour_processed_cutted.drop_nulls()
    .sort("PDIFF")
    .select(pl.col("PDIFF_BINNED"))
    .unique(maintain_order=True)
    .to_series()
    .to_list()
)

labour_processed_cutted_ordered = labour_processed_cutted.with_columns(
    pl.col("PDIFF_BINNED").cast(pl.Enum(order))
)

color_mapping = {  # <1>
    "(-inf, -0.05]": "#d82828ff",
    "(-0.05, -0.025]": "#fa6f1fff",
    "(-0.025, -0.012]": "#f1874aff",
    "(-0.012, -0.008]": "#f1b274ff",
    "(-0.008, -0.004]": "#FEE08B",
    "(-0.004, 0]": "#FFFFBF",
    "0": "#a8a8a8ff",
    "(0, 0.004]": "#E6F5D0",
    "(0.004, 0.008]": "#bce091ff",
    "(0.008, 0.012]": "#9ad65fff",
    "(0.012, 0.025]": "#78b552ff",
    "(0.025, 0.05]": "#5cb027ff",
    "(0.05, inf]": "#1f6fc6ff",
}

(
    ggplot(
        (
            labour_processed_cutted.filter(
                pl.col("YEAR") >= FILTER_YEAR[0], pl.col("YEAR") <= FILTER_YEAR[1]
            )
        ),
        aes(x="DATE_YMD", y="centered_rank_across_industry", fill="PDIFF_BINNED"), 
    )
    + geom_tile(color="white")
    + theme_tufte()
    + theme(figure_size=FIGURE_THEME_SIZE, axis_text_x=element_text(angle=90))
    + scale_fill_manual(values=color_mapping, breaks=order) # <2>
)
```

1. First, we define a dictionary that specifies an explicit mapping of bins to color
2. Then, we provide the dictionary to `values` in `scale_fill_manual`

Now we have a much nicer looking color palette for our graphic. This process illustrates a few things:

- `scale_fill_gradient2` 
  - Worked well "out-of-the-box" 
  - But is limited for more fine-grained control over the gradient
- `scale_fill_manual` plus our binning procedure 
  - allows us to explicitly control how color is mapped to the data. 
  - For example, this approach allows us to highlight more extreme values with how we define extreme (e.g. >+5%, <-5%), or non significant data (0% no change)
  - But the cost was that it takes a lot more effort and lines of code 

## Customizing the `plotnine` legend

... which in its current form, is mathematically accurate, but we can make it much nicer to look at.

Let's start by making the text more concise: 

- We don't need every bin to be labelled 
- Instead of listing the range, we can just describe the midpoint

```{python}
legend_labels = [  # <1>
    "-5%",  # the ends can be labelled with the boundary e.g. implies <-5%
    "",
    "",
    "-1%",
    "",
    "",
    "No change",
    "",
    "",
    "",
    "1%",
    "",
    "5%",
]

(
    ggplot(
        labour_processed_cutted.filter(
            pl.col("YEAR") >= FILTER_YEAR[0], pl.col("YEAR") <= FILTER_YEAR[1]
        ),
        aes(x="DATE_YMD", y="centered_rank_across_industry", fill="PDIFF_BINNED"),
    )
    + geom_tile(color="white")
    + theme_tufte()
    + theme(
        figure_size=FIGURE_THEME_SIZE,
        axis_text_x=element_text(angle=90),
        legend_justification_right=1,
        legend_position="right",
        legend_text_position="right",
        legend_title=element_blank(),
        legend_key_spacing=0,
        legend_key_width=10,
        legend_key_height=10,
        legend_text=element_text(size=8),
    )
    + scale_fill_manual(  # <2>
        values=color_mapping, breaks=order, labels=legend_labels
    )
)
```

1. Similar to `values`, for `labels` we define a list that is the same length as the `breaks`
2. And then we provide the list `legend_labels` to `scale_fill_manual`

I originally wanted to make a [horizontal legend](#horizontal-legend-with-horizontal-legend-text), but this works much better.

## Text and fonts

Next up is the text and fonts. I played with a few fonts on [google fonts](https://fonts.google.com/) before settling on two. Note that this website uses these fonts with the help of [brand.yml](_brand.yml)

Install the fonts:

```{python}
FONT_PRIMARY = "Playfair Display"
FONT_SECONDARY = "Lato"
import mpl_fontkit as fk
fk.install(FONT_PRIMARY)
fk.install(FONT_SECONDARY)
```

### Consistent theming with Brand.yml

Alternatively, if we utilize [`brand.yml`](https://github.com/wvictor14/labourcan/blob/main/_brand.yml), we can pull these settings directly from it. 

```{python}
from brand_yml import Brand

BRAND = Brand.from_yaml(here())
FONT_PRIMARY = BRAND.typography.base.model_dump()["family"]  # <1>
COLOR_BACKGROUND = BRAND.color.background  # <2>
```

1. Import the brand data and extract the `family` from `typography`
2. Import other components, e.g. `color`

That's nice because if we want to change the font we can just edit the brand.yml configuration, and these changes will automatically propagate throughout any connected document like this one. 

We can also connect other components like using the the brand's color as our plot background, which will make it the same as the surrounding background from our quarto website.

Read more about `Brand` [here](https://posit-dev.github.io/brand-yml/).

### `mizani` for axis breaks and labels

The axis breaks and labels for Plotnine graphs can be easily customized using  [`mizani`](https://mizani.readthedocs.io/en/stable/), which is the "[scales](https://scales.r-lib.org/)" package for python.

We're going to use `mizani.breaks.breaks_date_width` to put breaks for each year, and `mizani.labels.label_date` to drop the "month" part of the date. 

```{python}
import mizani.labels as ml
import mizani.breaks as mb

plot = (
    ggplot(
        labour_processed_cutted.filter(
            pl.col("YEAR") >= FILTER_YEAR[0], pl.col("YEAR") <= FILTER_YEAR[1]
        ),
        aes(x="DATE_YMD", y="centered_rank_across_industry", fill="PDIFF_BINNED"),
    )
    + geom_tile(color="white", height=0.95)
    + theme_tufte()
    + theme(
        text=element_text(family=FONT_PRIMARY),  # <1>
        figure_size=FIGURE_THEME_SIZE,
        axis_text_y=element_text(family=FONT_SECONDARY),  # <1>
        axis_text_x=element_text(family=FONT_SECONDARY),  # <1>
        axis_title_y=element_text(weight=300),
        legend_justification_right=1,
        legend_position="right",
        legend_text_position="right",
        legend_title_position="top",
        legend_key_spacing=0,
        legend_key_width=15,
        legend_key_height=15,
        legend_text=element_text(size=8, family=FONT_SECONDARY),  # <1>
        legend_title=element_blank(),
        plot_title=element_text(ha="left"),
        plot_subtitle=element_text(ha="left", margin={"b": 1, "units": "lines"}),
        plot_background=element_rect(fill=COLOR_BACKGROUND, color=COLOR_BACKGROUND),
    )
    + scale_fill_manual(values=color_mapping, breaks=order, labels=legend_labels)
    + guides(fill=guide_legend(ncol=1, reverse=True))
    + scale_x_datetime(
        labels=ml.label_date("%Y"),  #  <2>
        expand=(0, 0),
        breaks=mb.breaks_date_width("1 years"),  #  <2>
    )
    + labs(  # <3>
        title="Sector Shifts: Where Canada's Jobs Are Moving",
        subtitle=textwrap.fill(
            "Track the number of industries gaining or losing jobs each month. Boxes are shaded based on percentage change from previous month in each industry's employment levels.",
            width=75,
        ),
        x="",
        y="< SECTORS FALLING            SECTORS RISING >",
    )
)
plot
```

1. Apply font family changes to the primary font in `theme(...)`
2. Use `mizani` to format labels to show only the year in `scale_x_datetime`
3. Add `title`, `subtitle` and wrap long lines with the help of `textwrap`

## Conclusion of the base graphic

And that concludes generating the employment heatmap. However, I found this graphic to be lacking in depth: what are the industries that are growing and shrinking? And by how much?

# Adding more layers

It is tough to embed even more additional information into this already information dense graphic. 

So my strategy here is to highlight one industry at a time.

## Highlighting an Industry

```{python}
INDUSTRY = 'Wholesale and retail trade [41, 44-45]'                       #  <1>

plot_data_subsetted = labour_processed_cutted.filter(                     #  <2>
    pl.col("YEAR") >= FILTER_YEAR[0],                                     
    pl.col("YEAR") <= FILTER_YEAR[1],                                     
    pl.col('Industry') == INDUSTRY                                       
)

<<<<<<< HEAD
plot_highlight_industry = (
=======
plot_highlight = (
>>>>>>> 5b904b83
    plot
    + geom_point(data=plot_data_subsetted, color='black', fill='black')   #  <3>
    + labs(title = INDUSTRY, subtitle = '')
)
<<<<<<< HEAD
plot_highlight_industry
=======
plot_highlight
>>>>>>> 5b904b83
```

1. Specify indsutry
2. Subset data
3. Add the subsetted data to another `geom_point` layer

<<<<<<< HEAD
Great, now we can indicate a specific industry's data onto the graphic.

But I personally still find the graphic a bit unsatisfying as it is hard to read out any specific numbers from it. 

## Adding statistics to the plot

I think adding a few raw numbers to the graphic will leave a more impactful impression on readers.

In this section I compute the change, and % change for the last: 

- 1 month 
- 5 months
- 1 year
- 5 years
=======
## Aligning multiple plots along their shared axis 

I wanted to add a line plot of employment numbers to the heatmap. Given the similar syntax in plotnine's [compose](https://plotnine.org/guide/plot-composition.html) to R's [patchwork](https://patchwork.data-imaginist.com/), I assumed that alignment of multiple plots would happen automatically. But they don't.


```{python}
line_plot = (
    ggplot(
        labour_processed_cutted.filter(
            pl.col("YEAR") >= FILTER_YEAR[0],
            pl.col("YEAR") <= FILTER_YEAR[1],
            pl.col("Industry").is_in(["Total employed, all industries"]),
        ),
        aes(x="DATE_YMD", y="VALUE"),
    )
    + geom_line(color = 'black')
    + theme_tufte()
    + theme(
        legend_position="none",
        plot_title=element_text(size=10, ha='left'),
        axis_ticks_length=3,
        axis_ticks_major_y=element_line(),
        axis_text_y=element_text(
            size=8, margin={"r": 2, "l": 2, "units": "pt"}),
    )
    + scale_y_continuous(
        breaks=mb.breaks_extended(3),
        labels=lambda x: ['{:.0f}K'.format(xi / 1000) for xi in x])
    + labs(title='Employment Rate')
)
line_plot
```

```{python}
p1 = Stack([
    line_plot + scale_x_datetime(expand=(0, 0)),
    plot_spacer(), plot_spacer(), plot_spacer()
])

p2 = (
    plot_highlight
    + theme(plot_title=element_blank(), plot_subtitle=element_blank())
    + scale_x_datetime(expand=(0, 0))
)

Stack([p1, p2]) & scale_x_datetime(expand=(0, 0)) + theme_bw()
Stack([p2, p1]) & scale_x_datetime(expand=(0, 0)) + theme_bw()

```

```{python}
Stack([plot_highlight, line_plot]) & scale_x_datetime(
    expand=(0, 0)) + theme_bw()
```

>>>>>>> 5b904b83

```{python}
# Define offsets
offsets = {
    "1M": 1,
    "5M": 5,
    "1Y": 12,
    "5Y": 60,
}

# Sort by industry + date
labour_offset = labour_processed_cutted
labour_offset = labour_offset.sort(["Industry", "DATE_YMD"])

# Compute diffs and %diffs for each horizon
for label, months in offsets.items():
    labour_offset = labour_offset.with_columns(
        [
            (pl.col("DATE_YMD").shift(months).alias(f"DATE_YMD_{label}")),
            (pl.col("VALUE").shift(months).over("Industry").alias(f"VALUE_{label}")),
            (pl.col("VALUE") - pl.col("VALUE").shift(months).over("Industry")).alias(
                f"DIFF_{label}"
            ),
            (
                (pl.col("VALUE") - pl.col("VALUE").shift(months).over("Industry"))
                / pl.col("VALUE").shift(months).over("Industry")
                * 100
            ).alias(f"PDIFF_{label}"),
        ]
    )

# convert to dictionary for easier access
stats = labour_offset.filter(
    pl.col("Industry") == INDUSTRY, pl.col("DATE_YMD") == pl.col("DATE_YMD").max()
).to_dicts()[0]

# generate a string that we can use as a subtitle
periods = [
    f"{stats['DIFF_1M']:<+4.0f} {f'({stats["PDIFF_1M"]:+.2f}%)':<10} 1 Month",
    f"{stats['DIFF_5M']:<+4.0f} {f'({stats["PDIFF_5M"]:+.2f}%)':<10} 5 Months",
    f"{stats['DIFF_1Y']:<+4.0f} {f'({stats["PDIFF_1Y"]:+.2f}%)':<10} 1 Year",
    f"{stats['DIFF_5Y']:<+4.0f} {f'({stats["PDIFF_5Y"]:+.2f}%)':<10} 5 Years",
]
subtitle_text = "\n".join(periods)
```

The plan is to add these into the plot as a subtitle. I would love to additionally set green and red colors to positive and negative values, but that isn't currently possible in `plotnine`. However, [#612](https://github.com/has2k1/plotnine/issues/612) suggests this may be possible in the longer term.

```{python}
import re

(
    ggplot(
        labour_processed_cutted.filter(
            pl.col("YEAR") >= FILTER_YEAR[0], pl.col("YEAR") <= FILTER_YEAR[1]
        ),
        aes(x="DATE_YMD", y="centered_rank_across_industry", fill="PDIFF_BINNED"),
    )
    + geom_tile(color="white", height=0.95)
    + theme_tufte()
    + theme(
        text=element_text(family=FONT_PRIMARY),
        figure_size=FIGURE_THEME_SIZE,
        axis_text_y=element_text(family=FONT_SECONDARY),
        axis_text_x=element_text(family=FONT_SECONDARY),
        axis_title_y=element_text(weight=300),
        legend_justification_right=1,
        legend_position="right",
        legend_text_position="right",
        legend_title_position="top",
        legend_key_spacing=0,
        legend_key_width=15,
        legend_key_height=15,
        legend_text=element_text(size=8, family=FONT_SECONDARY),
        legend_title=element_blank(),
        plot_title=element_text(ha="left"),
        plot_subtitle=element_text(ha="left", margin={"b": 1, "units": "lines"}),
        plot_background=element_rect(fill=COLOR_BACKGROUND, color=COLOR_BACKGROUND),
    )
    + scale_fill_manual(values=color_mapping, breaks=order, labels=legend_labels)
    + guides(fill=guide_legend(ncol=1, reverse=True))
    + scale_x_datetime(
        labels=ml.label_date("%Y"),
        expand=(0, 0),
        breaks=mb.breaks_date_width("1 years"),
    )
    + labs(
        title=re.sub(r" \[.*?\]$", "", INDUSTRY),  # <1>
        subtitle=subtitle_text,  # <2>
        x="",
        y="< SECTORS FALLING            SECTORS RISING >",
    )
    + geom_point(data=plot_data_subsetted, color="black", fill="black")
)
```

1. Use inline regex to remove the trailing special characters
2. add `subtitle_text` to `labs`

# Appendix: Things that didn't work

This section is a non-exhaustive list problems I wasn't able to solve with `plotnine`.

Note that this tutorial was made with `plotnine` version `0.15.0`. I fully expect that this appendix will likely very quickly become irrelevant with the many anticipated improvements that are coming to `plotnine` in the near future.

## Horizontal legend with horizontal legend text

Initially I wanted a horizontal legend for the colors. But in order to remove the whitespace between keys, I discovered that the text needs to be smaller than the legend keys, otherwise they "push" the legend keys apart in uneven manner. I attempted to (*unsuccesfully*) address this by making the legend text small, eliminating as much text as possible (e.g. removing the "%" characters for `-0.50` and `0.50`), and lastly increasing the legend key size. 

But it still didn't really work out the way I hoped, so I stuck with a vertical legend instead.

```{python}
# | echo: false
(
    ggplot(
        labour_processed_cutted.filter(
            pl.col("YEAR") >= FILTER_YEAR[0], pl.col("YEAR") <= FILTER_YEAR[1]
        ),
        aes(x="DATE_YMD", y="centered_rank_across_industry", fill="PDIFF_BINNED"),
    )
    + geom_tile(color="white")
    + theme_tufte()
    + theme(
        figure_size=FIGURE_THEME_SIZE,
        axis_text_x=element_text(angle=90),
        legend_justification_right=1,
        legend_position="top",
        legend_text_position="bottom",
        legend_title_position="top",
        legend_key_spacing=0,
        legend_key_width=10,
        legend_key_height=10,
        legend_text=element_text(size=8),
    )
    + scale_fill_manual(values=color_mapping, breaks=order, labels=legend_labels)
    + guides(fill=guide_legend(title="% Change From Previous Month", nrow=1))
)
```

## Composing in plotnine is not like R's patchwork
<|MERGE_RESOLUTION|>--- conflicted
+++ resolved
@@ -52,7 +52,6 @@
 
 # Visualization
 from plotnine import *
-from plotnine.composition import plot_spacer, Beside, Stack
 
 # Mizani helps customize the text and breaks on axes
 from mizani.bounds import squish
@@ -461,27 +460,18 @@
     pl.col('Industry') == INDUSTRY                                       
 )
 
-<<<<<<< HEAD
 plot_highlight_industry = (
-=======
-plot_highlight = (
->>>>>>> 5b904b83
     plot
     + geom_point(data=plot_data_subsetted, color='black', fill='black')   #  <3>
     + labs(title = INDUSTRY, subtitle = '')
 )
-<<<<<<< HEAD
 plot_highlight_industry
-=======
-plot_highlight
->>>>>>> 5b904b83
 ```
 
 1. Specify indsutry
 2. Subset data
 3. Add the subsetted data to another `geom_point` layer
 
-<<<<<<< HEAD
 Great, now we can indicate a specific industry's data onto the graphic.
 
 But I personally still find the graphic a bit unsatisfying as it is hard to read out any specific numbers from it. 
@@ -496,63 +486,6 @@
 - 5 months
 - 1 year
 - 5 years
-=======
-## Aligning multiple plots along their shared axis 
-
-I wanted to add a line plot of employment numbers to the heatmap. Given the similar syntax in plotnine's [compose](https://plotnine.org/guide/plot-composition.html) to R's [patchwork](https://patchwork.data-imaginist.com/), I assumed that alignment of multiple plots would happen automatically. But they don't.
-
-
-```{python}
-line_plot = (
-    ggplot(
-        labour_processed_cutted.filter(
-            pl.col("YEAR") >= FILTER_YEAR[0],
-            pl.col("YEAR") <= FILTER_YEAR[1],
-            pl.col("Industry").is_in(["Total employed, all industries"]),
-        ),
-        aes(x="DATE_YMD", y="VALUE"),
-    )
-    + geom_line(color = 'black')
-    + theme_tufte()
-    + theme(
-        legend_position="none",
-        plot_title=element_text(size=10, ha='left'),
-        axis_ticks_length=3,
-        axis_ticks_major_y=element_line(),
-        axis_text_y=element_text(
-            size=8, margin={"r": 2, "l": 2, "units": "pt"}),
-    )
-    + scale_y_continuous(
-        breaks=mb.breaks_extended(3),
-        labels=lambda x: ['{:.0f}K'.format(xi / 1000) for xi in x])
-    + labs(title='Employment Rate')
-)
-line_plot
-```
-
-```{python}
-p1 = Stack([
-    line_plot + scale_x_datetime(expand=(0, 0)),
-    plot_spacer(), plot_spacer(), plot_spacer()
-])
-
-p2 = (
-    plot_highlight
-    + theme(plot_title=element_blank(), plot_subtitle=element_blank())
-    + scale_x_datetime(expand=(0, 0))
-)
-
-Stack([p1, p2]) & scale_x_datetime(expand=(0, 0)) + theme_bw()
-Stack([p2, p1]) & scale_x_datetime(expand=(0, 0)) + theme_bw()
-
-```
-
-```{python}
-Stack([plot_highlight, line_plot]) & scale_x_datetime(
-    expand=(0, 0)) + theme_bw()
-```
-
->>>>>>> 5b904b83
 
 ```{python}
 # Define offsets
@@ -686,6 +619,7 @@
         legend_key_width=10,
         legend_key_height=10,
         legend_text=element_text(size=8),
+        plot_background=element_rect(fill=COLOR_BACKGROUND, color=COLOR_BACKGROUND),
     )
     + scale_fill_manual(values=color_mapping, breaks=order, labels=legend_labels)
     + guides(fill=guide_legend(title="% Change From Previous Month", nrow=1))
@@ -693,3 +627,83 @@
 ```
 
 ## Composing in plotnine is not like R's patchwork
+
+I wanted to add a line plot of employment numbers to the heatmap. Given the similar syntax in plotnine's [compose](https://plotnine.org/guide/plot-composition.html) to R's [patchwork](https://patchwork.data-imaginist.com/), I thought the behaviour would be similar.
+
+One discrepancy is that there is no way to specify the relative size of component plots. But this might be addressed very soon [#980](https://github.com/has2k1/plotnine/pull/980)
+
+It is possible to (rather labourously) pad plots by using `plot_spacer`s, which I attemp unsuccessfully below:
+
+```{python}
+line_plot = (
+    ggplot(
+        labour_processed_cutted.filter(
+            pl.col("YEAR") >= FILTER_YEAR[0],
+            pl.col("YEAR") <= FILTER_YEAR[1],
+            pl.col("Industry").is_in(["Total employed, all industries"]),
+        ),
+        aes(x="DATE_YMD", y="VALUE"),
+    )
+    + geom_line(color="black")
+    + theme_tufte()
+    + theme(
+        legend_position="none",
+        plot_title=element_text(size=10, ha="left"),
+        axis_ticks_length=3,
+        axis_ticks_major_y=element_line(),
+        axis_text_y=element_text(size=8, margin={"r": 2, "l": 2, "units": "pt"}),
+        plot_background=element_rect(fill=COLOR_BACKGROUND, color=COLOR_BACKGROUND),
+    )
+    + scale_y_continuous(
+        breaks=mb.breaks_extended(3),
+        labels=lambda x: ["{:.0f}K".format(xi / 1000) for xi in x],
+    )
+    + labs(title="Employment Rate")
+)
+
+from plotnine.composition import Stack, plot_spacer
+
+p1 = Stack(
+    [
+        line_plot + scale_x_datetime(expand=(0, 0)),
+        plot_spacer(),
+        plot_spacer(),
+        plot_spacer(),
+    ]
+)
+
+p2 = (
+    plot_highlight_industry
+    + theme(plot_title=element_blank(), plot_subtitle=element_blank())
+    + scale_x_datetime(expand=(0, 0))
+)
+
+Stack([p1, p2]) & scale_x_datetime(expand=(0, 0)) & theme_bw() & theme(
+    plot_background=element_rect(fill=COLOR_BACKGROUND, color=COLOR_BACKGROUND)
+) 
+```
+
+The x axes don't automatically line up
+
+This can be fixed by ensuring `expand` and the `limits` is the same:
+
+```{python}
+Stack([plot_highlight_industry, line_plot]) & scale_x_datetime(
+    expand=(0, 0)
+) & theme_bw() & theme(
+    plot_background=element_rect(fill=COLOR_BACKGROUND, color=COLOR_BACKGROUND)
+)
+```
+
+
+But if we add `plot_spacer()`s then it won't line up:
+
+```{python}
+Stack([plot_highlight_industry, p1]) & scale_x_datetime(
+    expand=(0, 0)
+) & theme_bw() & theme(
+    plot_background=element_rect(fill=COLOR_BACKGROUND, color=COLOR_BACKGROUND)
+)
+```
+
+Possibly there are some complexities that I don't fully understand [#959](https://github.com/has2k1/plotnine/issues/959)